--- conflicted
+++ resolved
@@ -24,15 +24,10 @@
 use crate::toml::ConfigError;
 
 use cargo_metadata;
-<<<<<<< HEAD
 use cargo_metadata::DependencyKind;
 use cargo_metadata::Metadata as CargoMetadata;
 use cargo_metadata::Node;
 use cargo_metadata::NodeDep;
-=======
-use cargo_metadata::Metadata as CargoMetadata;
-use cargo_metadata::Node;
->>>>>>> 12a9ba0b
 use cargo_metadata::Package;
 use cargo_metadata::PackageId;
 
@@ -395,16 +390,11 @@
 }
 
 fn top_level_dependencies(
-<<<<<<< HEAD
     root: &PackageId,
-=======
-    member: &PackageId,
->>>>>>> 12a9ba0b
     packages: &PackageMap,
     resolve: &ResolveMap,
 ) -> (PackageMap, ResolveMap) {
     log::trace!("Adding top-level dependencies to SBOM");
-<<<<<<< HEAD
 
     // Only include packages that have dependency kinds other than "Development"
     let root_node = strip_dev_dependencies(&resolve[root]);
@@ -426,40 +416,16 @@
     }
     // Insert the root node at the end now that we're done iterating over it
     resolve_result.insert(root.to_owned(), root_node);
-=======
-    let direct_dep_ids = resolve[member].dependencies.as_slice();
-
-    let mut pkg_result = PackageMap::new();
-    pkg_result.insert(member.to_owned(), packages[member].to_owned());
-    for id in direct_dep_ids {
-        pkg_result.insert(id.to_owned(), packages[id].to_owned());
-    }
-
-    let mut resolve_result = ResolveMap::new();
-    resolve_result.insert(member.to_owned(), resolve[member].clone());
-    for id in direct_dep_ids {
-        // Clear all dependencies, pretend there is only one level
-        let mut node = resolve[id].clone();
-        node.deps = Vec::new();
-        node.dependencies = Vec::new();
-        resolve_result.insert(id.to_owned(), node);
-    }
->>>>>>> 12a9ba0b
 
     (pkg_result, resolve_result)
 }
 
 fn all_dependencies(
-<<<<<<< HEAD
     root: &PackageId,
-=======
-    member: &PackageId,
->>>>>>> 12a9ba0b
     packages: &PackageMap,
     resolve: &ResolveMap,
 ) -> (PackageMap, ResolveMap) {
     log::trace!("Adding all dependencies to SBOM");
-<<<<<<< HEAD
 
     // Note: using Vec (without deduplication) can theoreticall cause quadratic memory usage,
     // but since `Node` does not implement `Ord` or `Hash` it's hard to deduplicate them.
@@ -511,14 +477,6 @@
             .iter()
             .any(|dep| dep.kind != DependencyKind::Development)
     })
-=======
-
-    // FIXME: run BFS to filter out irrelevant dependencies,
-    // such as dev dependencies that do not affect the final binary
-    // or dependencies of other packages in the workspace
-
-    (packages.clone(), resolve.clone())
->>>>>>> 12a9ba0b
 }
 
 /// Contains a generated SBOM and context used in its generation
